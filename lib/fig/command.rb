--- conflicted
+++ resolved
@@ -252,14 +252,10 @@
     end
 
     if ! @options.list_all_configs? && @descriptor
-<<<<<<< HEAD
-      packages.reject! { |package, config_names| package.package_name == @descriptor.name }
-=======
       packages.reject! do
         |package, config_names|
         package.package_name == @descriptor.name
       end
->>>>>>> 99158101
     end
 
     return packages
