package fig

import "archive/tar"
import "compress/gzip"
import "io/ioutil"
import "os"
import "testing"
//import "fmt"

func TestPublishArgs(t *testing.T) {
	checkArgs(t, "fig publish", publish())
}

func TestPublishMissingPackageFile(t *testing.T) {
	ctx, _, err := NewTestContext()

	publish().Execute(ctx)

	expected := "File not found: package.fig\n"
	if expected != err.String() {
		t.Fatalf("expected: %s, got: %s", expected, err.String())
	}
}

func TestPublish(t *testing.T) {
	local :=
		`package foo/1.2.3
config default
  set FOO=BAR
end
`
	ctx, _, _ := NewTestContext()
	WriteFile(ctx.fs, "package.fig", []byte(local))

	publish().Execute(ctx)

	pkg, err := ReadPackage(ctx.repo, "foo", "1.2.3")
	if err != nil {
		t.Fatal(err)
	}

<<<<<<< HEAD
	expected := NewPackageBuilder("foo","1.2.3").Name("foo", "1.2.3").Config("default").Set("FOO","BAR").End().Build()

=======
	expected := NewPackageBuilder("foo", "1.2.3").Name("foo", "1.2.3").Config("default").Set("FOO", "BAR").End().Build()
>>>>>>> 2f528276
	checkPackage(t, expected, pkg)
}

func TestPublishWithResource(t *testing.T) {
	local :=
		`package foo/1.2.3
resource foo.txt
config default
  set FOO=BAR
end
`
	ctx, _, _ := NewTestContext()
	WriteFile(ctx.fs, "package.fig", []byte(local))
	WriteFile(ctx.fs, "foo.txt", []byte("foo contents"))

	publish().Execute(ctx)

	r := ctx.repo.NewPackageReader("foo", "1.2.3")
	stmts, err := r.ReadStatements()
	if err != nil {
		t.Fatal(err)
	}

	expected := NewPackageBuilder("foo", "1.2.3").Name("foo", "1.2.3").
		Resource("foo.txt").
		Config("default").
		Set("FOO", "BAR").
		End().Build()

	checkPackageStatements(t, expected.Statements, stmts)

	checkArchive(t, r, map[string]string{"foo.txt":"foo contents"})
}

<<<<<<< HEAD
func TestPublishWithPathDir(t *testing.T) {
	local := 
`package foo/1.2.3
=======
func TestPublishPath(t *testing.T) {
	local :=
		`package foo/1.2.3

>>>>>>> 2f528276
config default
  path PATH=bin
end
`
	ctx, _, _ := NewTestContext()
	WriteFile(ctx.fs, "package.fig", []byte(local))
	ctx.fs.Mkdir("bin")
	WriteFile(ctx.fs, "bin/foo", []byte("foo contents"))
	WriteFile(ctx.fs, "bin/bar", []byte("bar contents"))

	publish().Execute(ctx)

	r := ctx.repo.NewPackageReader("foo", "1.2.3")
	stmts, err := r.ReadStatements()
	if err != nil {
		t.Fatalf("error reading statements: %s", err)
	}

	expected := NewPackageBuilder("foo", "1.2.3").Name("foo", "1.2.3").
		Config("default").
<<<<<<< HEAD
		Path("PATH","bin").
=======
		Path("FOO", "foo.txt").
>>>>>>> 2f528276
		End().Build()

	checkPackageStatements(t, expected.Statements, stmts)

	checkArchive(t, r, map[string]string{"bin/foo":"bin contents","bin/bar":"bar contents"})
}

func checkArchive(t *testing.T, r PackageReader, files map[string] string) {
	in, err := r.OpenArchive()
	if err != nil {
		t.Fatal(err)
	}

	zipin, err := gzip.NewReader(in)
	if err != nil {
		t.Fatal(err)
	}

	archive := tar.NewReader(zipin)

	for {
		header, err := archive.Next()
		if err == os.EOF {
			break
		}
		println("*" + header.Name)
		if err != nil {
			t.Fatalf("archive.Next(): %s", err)
		}
		expected, ok := files[header.Name]
		if !ok {
			t.Fatalf("unexpected file in archive: %s", header.Name)
		}
		
		files[header.Name] = "", false

		actual, err := ioutil.ReadAll(archive)
		if err != nil {
			t.Fatal(err)
		}
		
		if string(actual) != expected {
			t.Fatalf("expected: '%s', got: '%s'", expected, string(actual))
		}
	}

	if len(files) != 0 {
		for path, _ := range files {
			t.Fatalf("missing file in archive: %s", path)
		}
	}
}


func publish() Command {
	return &PublishCommand{}
}<|MERGE_RESOLUTION|>--- conflicted
+++ resolved
@@ -39,12 +39,8 @@
 		t.Fatal(err)
 	}
 
-<<<<<<< HEAD
 	expected := NewPackageBuilder("foo","1.2.3").Name("foo", "1.2.3").Config("default").Set("FOO","BAR").End().Build()
 
-=======
-	expected := NewPackageBuilder("foo", "1.2.3").Name("foo", "1.2.3").Config("default").Set("FOO", "BAR").End().Build()
->>>>>>> 2f528276
 	checkPackage(t, expected, pkg)
 }
 
@@ -79,16 +75,9 @@
 	checkArchive(t, r, map[string]string{"foo.txt":"foo contents"})
 }
 
-<<<<<<< HEAD
 func TestPublishWithPathDir(t *testing.T) {
 	local := 
 `package foo/1.2.3
-=======
-func TestPublishPath(t *testing.T) {
-	local :=
-		`package foo/1.2.3
-
->>>>>>> 2f528276
 config default
   path PATH=bin
 end
@@ -109,11 +98,7 @@
 
 	expected := NewPackageBuilder("foo", "1.2.3").Name("foo", "1.2.3").
 		Config("default").
-<<<<<<< HEAD
 		Path("PATH","bin").
-=======
-		Path("FOO", "foo.txt").
->>>>>>> 2f528276
 		End().Build()
 
 	checkPackageStatements(t, expected.Statements, stmts)
