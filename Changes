<<<<<<< HEAD
v0.1.xxx

  Backwards incompatibilities:

  - Packages, resources, archives, and configs cannot have names that are
    keywords (other than "config") in order to have more clear parse error
    messages and allow for future expandability.

  New features:

  - Can specify the location of the remote repository via ~/.figrc or the value
    of the --figrc parameter by specifying a value for "default
    FIG_REMOTE_URL", e.g.

      { "default FIG_REMOTE_URL" : "file:///some/path" }

  - New --dump-package-definition-text option, which, surprise, gives you the
    text of the base package.  Useful for looking at published packages.

  Bug fixes:

  - Warns on ignored --archive/--resource options.

v0.1.68.beta.2
=======
v0.1.69
>>>>>>> a2b75a35

  Backwards incompatibilities:

  - While publishing, you cannot simultaneously have a package definition file
    (e.g. "package.fig") and use environment variable options (--set/--append).
    Previous to now, any package definition file would simply be ignored and
    the publish would happen based upon the environment variable options.

    - Easier to understand, yet unlikely to already exist case:

        fig package/1.2.3 --publish --set VARIABLE=VALUE --file non-default.fig

      Is this supposed to mean publish based upon the --set option or the
      --file option?  Again, it was the former, but that was non-obvious.

    - More likely existing case:

        fig package/1.2.3 --publish --set VARIABLE=VALUE

      while there is a "package.fig" file in the current directory.
      Workaround: use the "--no-file" option:

        fig package/1.2.3 --publish --set VARIABLE=VALUE --no-file

    Just to be clear, it's perfectly fine (and useful) to have combined a
    package definition file and environment variable options when not
    publishing.

  New feature (and backwards incompatibility):

  - Locks FIG_HOME when updating.  (Or attempts to.  If FIG_HOME is on NFS, all
    bets are off.)  By default, if Fig is updating and notices another instance
    updating, it will fail.  You can override this behavior via
    --update-lock-response.  Specify "wait" to get Fig to wait for lock release
    or "ignore" for it to skip lock checking.

    The default behavior of failing was chosen to prevent surprises in the
    scenario of starting multiple servers out of the same directory:

        for exchange in cme ice liffe cboe
        do
            fig --update -- run-server $exchange &
        done

    If Fig defaulted to waiting, the above scenario would silently cause three
    out of the four servers to block until the other one's updates were
    finished.

  Bug fixes:

  - Specifying --update with FIG_REMOTE_URL using FTP should be fast as it used
    to be.

  - Skips retrieving directories and files to themselves.  (Tragic accident of
    retrieving "." onto itself resulted in a corrupted git repo.)

v0.1.68.beta.2
v0.1.68.beta.1

  - Test releases

v0.1.67

  Backwards incompatibilities:

  - The --update and --update-if-missing options are always paid attention to.
    (Hey, you said update; Fig endeavors to comply.) This causes problems where
    these were previously ignored.

    - If you specify --clean, you'll get an error about the options not
      agreeing about whether the base package should be loaded.

    - Publishing may fail if you have versionless includes.  Workaround: don't
      use versionless includes or do the update and the publish separately.

  Bug fixes:

  - Updating and using any of the --list-* options would delete any previously
    retrieved files.

  - More fixes in dealing with symlinks.

  - Better error reporting for failed installations and package version
    conflicts.

v0.1.66.beta.2
v0.1.66.beta.1

  - Test releases

v0.1.65

  Bug fixes:

  - Treat trailing double-slashes in environment variable statements as if they
    weren't there, i.e.

        set FOO=blah//

    is the same as

        set FOO=blah

v0.1.64

  Backwards incompatibilities:

  - --set and --append command-line options now take priority over package.fig
    files and --include options are now processed after any "include"
    statements.

    Previously, "fig foo/1.2.3 --set SET=command-line --append
    APPEND=command-line --include command-line/1.2.3" was equivalent to

      config default
        set SET=command-line
        add APPEND=command-line
        include command-line/1.2.3

        include foo/1.2.3
      end

    Now it is equivalent to

      config default
        include foo/1.2.3

        set SET=command-line
        add APPEND=command-line
        include command-line/1.2.3
      end

    (It really is like that: a package is synthesized with statements
    equivalent to the command-line options and that package is run through the
    whole process.)

  - Retrieve variable names can no longer contain "@", "/", or ".".  Since
    environment variable statements only allow alphanumerics and underscore in
    the variable names, any retrieve variable with those characters in its name
    would never have any effect.

  - Running fig --publish or --publish-local with --resource or --archive
    options without also specifying a --set or --append option is now an error.

    What would previously happen is that the --resource and --archive options
    were ignored and package.fig locating would happen and the publish would be
    based only on that.  Probably not what was intended.

    E.g.:

      fig --publish foo/1 --resource=something.txt

    would ignore the --resource option, look for a package.fig file and publish
    based upon that.

  - Now fails if you specify both a descriptor and the --file option and you
    aren't publishing.  Previously it would silently ignore the --file option,
    which could be a bit more than a little surprising.

  New features:

  - Overrides are now independent statements, no longer attached to includes.
    E.g. this

      config default
        include A/1 override C/3
        include B/1 override C/3
      end

    is now equivalent to this

      config default
        override C/3
        include A/1
        include B/1
      end

    No changes to existing (functioning) package.fig files will be necessary.
    In fact, this will fix some that didn't work due to versionless includes.

  - You can now specify overrides on the command-line using "--override".

  - Now checks repository format version and fails if it's different from what
    it knows about.

    There are no immediate plans to change the repository format, but
    considering the inability to fix the non-unique archive name issue below,
    it behooves us to allow for a format change in the future.  If the layout
    does change, then current code could possibly corrupt the future
    repository.

  - Warns if you attempt to use a "retrieve" statement to write to an absolute
    path; all retrieve destinations are relative.

  - Now warns about ineffectual "retrieve" statements.

  - A lot of existence checks have been added, resulting in nicer error
    messages and fewer stack traces.

  - README.md has had most of its content ripped out.  Documentation has been
    greatly expanded and is available at https://github.com/mfoemmel/fig/wiki.

  - Includes the Fig version in the comments in published .fig files.

  Bug fixes:

  - Better command-line parsing.  There were a number of scenarios where
    missing or malformed arguments to options would cause incorrect behavior or
    stack traces.

  - Handling of symlinks is better.

  - Now checks that archive base names are unique before allowing publishing.
    Previously, if you had something like

        archive http://somewhere/archive.tar.gz
        archive foo/archive.tar.gz

    everything would work locally, but the version of the package published to
    the remote repository was corrupt.  Given the current repository layout,
    this is not fixable, so we now disallow publishing packages like this.

    Similarly, we now complain about archives named "resources.tar.gz" because
    Fig creates an archive by that name to hold resources.

  - Updates should be more robust in the face of simultaneous runs of fig.

  - Retrieves:

    * Now saves retrieve metadata prior to an exec(2).  Previously, if you ran
      a command, Fig would lose track of what you had in your current
      directory.

    * Cleanup of retrieves for no-longer-referenced packages now happens, i.e.,
      if a dependency removes a dependency, files are correctly removed.

      Note that, depending upon the packages involved, switching between two
      base packages can be slower than it was before.  In other words, if
      packages "foo" and "bar" have a lot of retrieves of dependences NOT in
      common, running

          fig --update-if-missing foo/v1.2.3
          fig --update-if-missing bar/v6.5.4

      will be slower.  On the other hand, you won't have a lot of stuff from
      "foo" hanging around that shouldn't be there.

v0.1.63.beta.2
v0.1.63.beta.1

  - Test releases

v0.1.62

  Bug fixes:

  - Fixed stack trace when encountering conflicting dependency package
    versions.

v0.1.61

  New features:

  - Constraints on the values of "resource", "append", "path", "add", and "set"
    statements greatly relaxed (prompted by C++ libraries with "++" in their
    names).

  - The package name can now include a "_" for parsing. Previously you could
    publish a package with an underscore in the name but would be unable to
    subsequently use it.

  Bug fixes:

  - Removed dependency on the 'ftp' gem.

v0.1.60.alpha.2
v0.1.60.alpha.1

  - Test releases

v0.1.59

  Backwards incompatibilities:

  - Specifying a config in the descriptor and --config is now an error, i.e you
    can't do:

        fig package/1.2.3:some_config --config some_other_config

    Allowing configurations in both locations was ambiguous and the developers,
    let alone users, couldn't tell which configuration would prevail.

  New features:

  - "--list-variables" option.  This will display all variables manipulated by
    Fig, following package dependencies recursively.  Can have
    "--list-all-configs" and "--list-tree" applied to it for tracking down
    where that nasty setting of EDITOR to "emacs" comes from.

    Example "--list-variables --list-tree" output:

        A/1.2.3
        |   CLASSPATH = something:$CLASSPATH
        |   FROM_A    = blah
        '---C/5.6.7
        |       CLASSPATH = something_else:$CLASSPATH
        |       FROM_C    = blah
        '---B/1.2.3
                CLASSPATH = planet_x:$CLASSPATH
                FROM_B    = blah

    See README.md for more.

    Suggestions for changes to the output format welcome.

  - "--command-extra-args" option.  Allows you to say that the rest of the fig
    command-line is to be appended to the end of the command in a "command"
    statement.

  - The .fig file created in a repository now contains metadata about
    the publishing of the package (time/user/host).

  - Logging output is colorized if going to a tty on *nix.  This includes
    restoration of the old colorization of local package downloads/deletions.
    Colors are not currently configurable.

  - The primary package is now treated the same as other packages as far as
    updates are concerned.  Previously, if you started with a new environment,
    e.g. FIG_HOME was empty, running "fig foo/1.2.3 -- echo foo" would fall
    over.  Even asking for updates ("fig --update foo/1.2.3 -- echo foo")
    wouldn't change anything.  Now the latter case will work.

  - "--suppress-warning-include-statement-missing-version" option and "suppress
    warnings" entry in figrc will, unsurprisingly, turn off warnings for things
    like "include foo" in included packages.  Note that this will NOT turn off
    these warnings for the contents of a package.fig file.

    The idea is that, while not having a version on an include is a bad idea,
    you don't decide on the contents of your dependencies.  So, this allows you
    to stop Fig from complaining about things you can't control, while still
    yelling at you for things that you do.

  - The test suite passes on MS Windows!

  Bug fixes:

  - You can publish packages that have versionless includes again.

  Significant Internals:

  - The definition of a package descriptor has become more restrictive in the
    Ruby code.  This shouldn't be an issue because the Treetop grammar has
    already restricted it this way; this is just a check from the Ruby side.

v0.1.58.beta.1
v0.1.58.alpha.2
v0.1.58.alpha.1

  - Test releases

v0.1.57

  - Logging output now goes to stderr by default, instead of stdout.

v0.1.56.alpha

  - Test release

v0.1.55

  - "include" of another package without specifying a version is now a warning
    about its ability to work is dependent upon include ordering.

v0.1.54

  - Emits an error when you've got an "include" of another package without
    specifying the version.  It used to be the case that you could leave the
    version off, but that would only work if there was a "current" version of
    the depended upon package published.  Which meant that you'd have to
    --force the publication of the "current" version.

v0.1.53

  - Fix bug in doing "fig -u" when the remote repository has a figrc file.

v0.1.52

  Notice:

  A lot of internal changes have been made to make future changes easier and
  test coverage is significantly better than it was before.  We believe that we
  haven't broken anything (other than the purposeful changes below), but due to
  the scope of the changes, we may have done so.  Please report any problems
  you run into.

  Backwards incompatibilities:

  - Now requires at least ruby v1.8.7.

  - You can no longer run a command without using "--".  Through an accident of
    implementation, you previously could do

        fig echo foo

    You are now required to run this as

        fig -- echo foo

  - You can no longer specify multiple --clean or --list-configs options.

  - There was partial support for overridding the local location of a package
    via a "fig.properties" file in the current directory.  A full
    implementation of this type of thing may come in the future, but for the
    time being, in the efforts of making the code clean, this is gone.

  - Development now requires at least rspec 2.8.

  New features:

  - "--list-dependencies" option.  This will list all dependencies a given
    package has, recursively.

    For example, if you have package A which depends upon packages B and C
    which both depend upon package D, running

        fig --list-dependencies A/1.2.3

    will give you

        B/2.3.4
        C/3.4.5
        D/4.5.6

    If you additionally specify "--list-tree", you'll get a nested dependency
    tree:

        fig --list-dependencies --list-tree A/1.2.3

        A/1.2.3
            B/2.3.4
                D/4.5.6
            C/3.4.5
                D/4.5.6

    If you don't specify a package descriptor, but you've got a package.fig
    file in the current directory with the same dependencies as package A
    above, you'll get

        fig --list-dependencies --list-tree

        <unpublished>
            B/2.3.4
                D/4.5.6
            C/3.4.5
                D/4.5.6

    If there are no dependencies, you don't specify "--list-tree", and stdout
    is connected to a terminal:

        fig --list-dependencies package-with-no-dependencies/1.2.3

        <no dependencies>

    However, if stdout is not connected to a terminal:

        fig --list-dependencies package-with-no-dependencies/1.2.3 | cat

        [no output]

    Additionally, you can specify "--list-all-configs"; this will follow all
    the configurations in the base package.  Note that this will show multiple
    versions of the same package if different configurations depend upon
    different versions.

v0.1.51

  - You can now set an environment variable to the empty string with "set".

  - Fix bug with same env variable in both APPEND and RETRIEVE statements,
    causing Fig to attempt to retrieve libs intended for publish. (The bug
    was introduced in 0.1.49, in commit aa3f3ab6c7, while fixing another bug).

v0.1.50

  - Trying to get releases via rake to work properly for multiple platforms.

v0.1.49

  - Finalizing figrc name for URL whitelist.

v0.1.47-48

  - Exception, regex, and test refactoring.

  - Fixing operator precedence in environment.

  - Updated copyright years.

  - Changed README example to use file:// URL.

  - Change ssh:// tests to file:// tests.

  - Refactored '[package]' substitution.

  - Implemented @ escaping in variables.

v0.1.46

  - Rakefile improvements.

  - Fixing broken reference to Fig::Logging in environment.rb.


v0.1.43-0.1.45

  - Rakefile improvements.

  - Test file refactoring/improvements.

  - Complains if it has nothing to do.

v0.1.42

  - Fig::Package refactoring.

  - "file:" protocol works for FIG_REMOTE_URL.

  - Testing no longer requires ssh.

  - Implemented whitelist chceking after parse.

  - Simplify character classes in grammar, slight grammar refactoring.

  - Supports MacOS (better) in Rakefile.

  - No longer emits stack trace for invalid command line option(s).

  - Tests emits std(out|err) on failure, for ease in debugging test failures.


v0.1.41

  - Release cleanup


v0.1.40

  - Works on Mac (in conjunction with libarchive-static 1.0.1).

  - Supports configuration via rc files in JSON format.  These can be (in
    ascending order of priority of values):
      - in the repository under "_meta/figrc"
      - in your home directory in ".figrc"
      - specified on the command-line via the "--figrc" option

    Note that values from all the above locations will be merged into a
    single, net application configuration.  E.g. if
    <repository>/_meta/figrc contains

      {"a" => 5, "b" => 7"}

    and ~/.figrc contains

      {"a" => 37}

    then Fig will see a value for "a" of 37 and a value for "b" of 7.

    Processing of ~/.figrc can be suppressed via the "--no-figrc" option.

  - Supports logging via log4r. Configure via "log configuration" in the rc
    files or via the "--log-config" and "--log-level" command-line options.
    The configuration files must be in XML or YAML format in a way supported
    by log4r and contain configuration for a "fig" logger.  The "--log-level"
    will override any value found in the configuration files.

  - Added additional messages about activity including file download source
    and destination.  Try "--log-level debug".  Suggestions about changes to
    levels that are supported, which levels messages are emitted at, and any
    additional desired logging are welcome.

  - Supports "-v/--version" to emit the Fig version.

  - No longer silently does nothing when no arguments are specified.

  - Start of support for restricting URLs in package.fig files via a URL
    whitelist; not complete yet and will likely change.

  - RSpec usage has been upgraded to v2.<|MERGE_RESOLUTION|>--- conflicted
+++ resolved
@@ -1,4 +1,3 @@
-<<<<<<< HEAD
 v0.1.xxx
 
   Backwards incompatibilities:
@@ -22,10 +21,7 @@
 
   - Warns on ignored --archive/--resource options.
 
-v0.1.68.beta.2
-=======
 v0.1.69
->>>>>>> a2b75a35
 
   Backwards incompatibilities:
 
