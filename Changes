--- conflicted
+++ resolved
@@ -1,10 +1,3 @@
-<<<<<<< HEAD
-v0.2.3
-
-  Backwards incompatibilities:
-
-  - Now requires Ruby v1.9.2.
-=======
 v0.2.x
 
   Backwards incompatibilities:
@@ -37,8 +30,11 @@
     the packages, meaning that there's a smaller chance of different assets
     clobbering each other and of packages getting corrupted.
 
-v0.2.2.beta.3
->>>>>>> 78921268
+v0.2.3
+
+  Backwards incompatibilities:
+
+  - Now requires Ruby v1.9.2.
 
   Miscellaneous:
 
