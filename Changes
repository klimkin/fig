--- conflicted
+++ resolved
@@ -1,31 +1,10 @@
-<<<<<<< HEAD
 v1.xxxx
 
   Bug fix:
 
   - Unparsing of unglobbed asset paths containing single quotes was broken.
 
-v1.0.1.beta.2
-
-  New features:
-
-  - Graphviz (http://graphviz.org/) output for --list-dependencies and
-    --list-variables via --graphviz option.  You'll need something that can
-    interpret .dot files to use this.
-
-      fig package/v1.2.3 --list-dependencies --graphviz |
-        dot -Tpng -o package-1.2.3.png
-
-      fig package/v1.2:config --list-variables --list-all-configs --graphviz |
-        dot -Tpng -o package-1.2.3.png
-
-    Since Fig just emits DOT (http://graphviz.org/content/dot-language), Fig
-    doesn't have a dependency upon Graphviz libraries, etc.
-
-v1.0.1.beta.1
-=======
 v1.1.0
->>>>>>> 2f7726a9
 
   Backwards incompatibilities:
 
