<<<<<<< HEAD
v0.1.xx

  Backwards incompatibilities:

  - Specifying a config in the descriptor and --config is now an error, i.e you
    can't do:

        fig package/1.2.3:some_config --config some_other_config

    Allowing configurations in both locations was ambiguous and the developers,
    let alone users, couldn't tell which configuration would prevail.

  New features:

  - "--list-variables" option.  This will display all variables manipulated by
    Fig, following package dependencies recursively.  Can have
    "--list-all-configs" and "--list-tree" applied to it for tracking down
    where that nasty setting of EDITOR to "emacs" comes from.

    Example "--list-variables --list-tree" output:

        A/1.2.3
        |   CLASSPATH = something:$CLASSPATH
        |   FROM_A    = blah
        '---C/5.6.7
        |       CLASSPATH = something_else:$CLASSPATH
        |       FROM_C    = blah
        '---B/1.2.3
                CLASSPATH = planet_x:$CLASSPATH
                FROM_B    = blah

    See README.md for more.

    Suggestions for changes to the output format welcome.

  - "--command-extra-args" option.  Allows you to say that the rest of the fig
    command-line is to be appended to the end of the command in a "command"
    statement.

  - The .fig file created in a repository now contains metadata about
    the publishing of the package (time/user/host).

  - Logging output is colorized if going to a tty.  This includes restoration
    of the old colorization of local package downloads/deletions.  Colors are
    not currently configurable.

  - The primary package is now treated the same as other packages as far as
    updates are concerned.  Previously, if you started with a new environment,
    e.g. FIG_HOME was empty, running "fig foo/1.2.3 -- echo foo" would fall
    over.  Even asking for updates ("fig --update foo/1.2.3 -- echo foo")
    wouldn't change anything.  Now the latter case will work.

  Significant Internals:

  - The definition of a package descriptor has become more restrictive in the
    Ruby code.  This shouldn't be an issue because the Treetop grammar has
    already restricted it this way; this is just a check from the Ruby side.

v0.1.56
=======
v0.1.57
>>>>>>> 71f914bf

  - Logging output now goes to stderr by default, instead of stdout.

v0.1.56.alpha

  - Test release

v0.1.55

  - "include" of another package without specifying a version is now a warning
    about its ability to work is dependent upon include ordering.

v0.1.54

  - Emits an error when you've got an "include" of another package without
    specifying the version.  It used to be the case that you could leave the
    version off, but that would only work if there was a "current" version of
    the depended upon package published.  Which meant that you'd have to
    --force the publication of the "current" version.

v0.1.53

  - Fix bug in doing "fig -u" when the remote repository has a figrc file.

v0.1.52

  Notice:

  A lot of internal changes have been made to make future changes easier and
  test coverage is significantly better than it was before.  We believe that we
  haven't broken anything (other than the purposeful changes below), but due to
  the scope of the changes, we may have done so.  Please report any problems
  you run into.

  Backwards incompatibilities:

  - Now requires at least ruby v1.8.7.

  - You can no longer run a command without using "--".  Through an accident of
    implementation, you previously could do

        fig echo foo

    You are now required to run this as

        fig -- echo foo

  - You can no longer specify multiple --clean or --list-configs options.

  - There was partial support for overridding the local location of a package
    via a "fig.properties" file in the current directory.  A full
    implementation of this type of thing may come in the future, but for the
    time being, in the efforts of making the code clean, this is gone.

  - Development now requires at least rspec 2.8.

  New features:

  - "--list-dependencies" option.  This will list all dependencies a given
    package has, recursively.

    For example, if you have package A which depends upon packages B and C
    which both depend upon package D, running

        fig --list-dependencies A/1.2.3

    will give you

        B/2.3.4
        C/3.4.5
        D/4.5.6

    If you additionally specify "--list-tree", you'll get a nested dependency
    tree:

        fig --list-dependencies --list-tree A/1.2.3

        A/1.2.3
            B/2.3.4
                D/4.5.6
            C/3.4.5
                D/4.5.6

    If you don't specify a package descriptor, but you've got a package.fig
    file in the current directory with the same dependencies as package A
    above, you'll get

        fig --list-dependencies --list-tree

        <unpublished>
            B/2.3.4
                D/4.5.6
            C/3.4.5
                D/4.5.6

    If there are no dependencies, you don't specify "--list-tree", and stdout
    is connected to a terminal:

        fig --list-dependencies package-with-no-dependencies/1.2.3

        <no dependencies>

    However, if stdout is not connected to a terminal:

        fig --list-dependencies package-with-no-dependencies/1.2.3 | cat

        [no output]

    Additionally, you can specify "--list-all-configs"; this will follow all
    the configurations in the base package.  Note that this will show multiple
    versions of the same package if different configurations depend upon
    different versions.

v0.1.51

  - You can now set an environment variable to the empty string with "set".

  - Fix bug with same env variable in both APPEND and RETRIEVE statements,
    causing Fig to attempt to retrieve libs intended for publish. (The bug
    was introduced in 0.1.49, in commit aa3f3ab6c7, while fixing another bug).

v0.1.50

  - Trying to get releases via rake to work properly for multiple platforms.

v0.1.49

  - Finalizing figrc name for URL whitelist.

v0.1.47-48

  - Exception, regex, and test refactoring.

  - Fixing operator precedence in environment.

  - Updated copyright years.

  - Changed README example to use file:// URL.

  - Change ssh:// tests to file:// tests.

  - Refactored '[package]' substitution.

  - Implemented @ escaping in variables.

v0.1.46

  - Rakefile improvements.

  - Fixing broken reference to Fig::Logging in environment.rb.


v0.1.43-0.1.45

  - Rakefile improvements.

  - Test file refactoring/improvements.

  - Complains if it has nothing to do.

v0.1.42

  - Fig::Package refactoring.

  - "file:" protocol works for FIG_REMOTE_HOME.

  - Testing no longer requires ssh.

  - Implemented whitelist chceking after parse.

  - Simplify character classes in grammar, slight grammar refactoring.

  - Supports MacOS (better) in Rakefile.

  - No longer emits stack trace for invalid command line option(s).

  - Tests emits std(out|err) on failure, for ease in debugging test failures.


v0.1.41

  - Release cleanup


v0.1.40

  - Works on Mac (in conjunction with libarchive-static 1.0.1).

  - Supports configuration via rc files in JSON format.  These can be (in
    ascending order of priority of values):
      - in the repository under "_meta/figrc"
      - in your home directory in ".figrc"
      - specified on the command-line via the "--figrc" option

    Note that values from all the above locations will be merged into a
    single, net application configuration.  E.g. if
    <repository>/_meta/figrc contains

      {"a" => 5, "b" => 7"}

    and ~/.figrc contains

      {"a" => 37}

    then Fig will see a value for "a" of 37 and a value for "b" of 7.

    Processing of ~/.figrc can be suppressed via the "--no-figrc" option.

  - Supports logging via log4r. Configure via "log configuration" in the rc
    files or via the "--log-config" and "--log-level" command-line options.
    The configuration files must be in XML or YAML format in a way supported
    by log4r and contain configuration for a "fig" logger.  The "--log-level"
    will override any value found in the configuration files.

  - Added additional messages about activity including file download source
    and destination.  Try "--log-level debug".  Suggestions about changes to
    levels that are supported, which levels messages are emitted at, and any
    additional desired logging are welcome.

  - Supports "-v/--version" to emit the Fig version.

  - No longer silently does nothing when no arguments are specified.

  - Start of support for restricting URLs in package.fig files via a URL
    whitelist; not complete yet and will likely change.

  - RSpec usage has been upgraded to v2.<|MERGE_RESOLUTION|>--- conflicted
+++ resolved
@@ -1,4 +1,3 @@
-<<<<<<< HEAD
 v0.1.xx
 
   Backwards incompatibilities:
@@ -57,10 +56,7 @@
     Ruby code.  This shouldn't be an issue because the Treetop grammar has
     already restricted it this way; this is just a check from the Ruby side.
 
-v0.1.56
-=======
 v0.1.57
->>>>>>> 71f914bf
 
   - Logging output now goes to stderr by default, instead of stdout.
 
